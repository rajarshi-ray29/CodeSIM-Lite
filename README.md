<!-- 
# Official Code Generation Repository for KagNLP 
- [Visit our webpage](https://kagnlp.github.io/codesim.github.io/)
- Visit our paper for more details -->

# CodeSim: Multi-Agent Code Generation and Problem Solving through Simulation-Driven Planning and Debugging

<p align="center">
• 👨‍💻 <a href="https://github.com/kagnlp/CodeGenerator" target="_blank">Code</a>
• 📃 <a href="https://arxiv.org/abs/2502.05664" target="_blank">arXiv</a>
• 🤗 <a href="https://huggingface.co/papers/2502.05664" target="_blank">Hugging face</a>
• 🌐 <a href="https://kagnlp.github.io/codesim.github.io/" target="_blank">Website</a>
</p>

## News
<<<<<<< HEAD

- 📢 CodeSim got 98.8% using o3-mini. Results log can be found [here](https://huggingface.co/ashraful/CodeSIM/tree/main/results/HumanEval/CodeSIM/o3-mini).
- 🎉 CodeSIM got accepted in NAACL 2025 Findings.
=======
- 📢 With o3-mini CodeSim achived a new pass@1 score of 98.8% on HumanEval and became 2'nd in [PaperwithCode LeaderBoard](https://paperswithcode.com/sota/code-generation-on-humaneval). Note that this is even without using any external debuggers!
- 🎉 CodeSim got accepted in NAACL 2025 Findings.
>>>>>>> eaa5191e
- 📢 Full results log can be found [here](https://huggingface.co/ashraful/CodeSIM/tree/main/results).
- 📢 Added CodeSim outperforming MapCoder.
- 🎉 MapCoder got accepted in [ACL 2024](https://aclanthology.org/2024.acl-long.269/).
- 📢 All our codebase is open-sourced with MIT License.

## Abstract

Large Language Models (LLMs) have made significant strides in code generation and problem solving. Current approaches employ external tool-based iterative debuggers that use compiler or other tool-based runtime feedback to refine coarse programs generated by various methods. However, the effectiveness of these approaches heavily relies on the quality of the initial code generation, which remains an open challenge. In this paper, we introduce CodeSIM, a novel multi-agent code generation framework that comprehensively addresses the stages of program synthesis—planning, coding, and debugging—through a human-like perception approach. As human verifies their understanding of any algorithms through visual simulation, CodeSIM uniquely features a method of plan verification and internal debugging through the step-by-step simulation of input/output. Extensive experiments across seven challenging competitive problem-solving and program synthesis benchmarks demonstrate CODESIM’s remarkable code generation capabilities. Our framework achieves new state-of-the-art
(pass@1) results—**(HumanEval 95.1%, MBPP 90.7%, APPS 22%, and CodeContests 29.1%)**. Furthermore, our method shows potential for even greater enhancement when cascaded with external debuggers.

## CodeSim Overview

![CodeSim Overview](./images/CodeSim-Overview.png)
Our goal is to develop a multi-agent code generation approach capable of complex problem solving. Drawing inspiration from recent works like [MapCoder](https://aclanthology.org/2024.acl-long.269/), we devise the agents in CodeSIM for planning, coding, and debugging. While these existing approaches focus primarily on expanding steps without verifying underlying hypotheses, we address this limitation by introducing a novel verification approach. Our approach simulates input/output step-by-step, verifying generated plans and performing internal debugging, mirroring how humans understand, visualize, and refine in algorithm development. Below, we present our proposed model.

### » Planning Agent

The first component of CodeSIM is the *Planning Agent*. Given a problem description, the *Planning Agent* generates a single exemplar—a relevant problem along with its plan and solution. This mimics the behavior of human programmers, who, when faced with a new problem, first recall a similar problem they've previously solved. This exemplar-based recall is crucial as it provides a starting point for constructing a solution plan. Instead of generating multiple ungrounded exemplars as in MapCoder, our agent focuses on only one at a time. We then instruct the LLM to generate an appropriate plan. Once the plan is created, the LLM simulates (step-by-step) the solution with a sample input. If the simulation result does not match the expected output, the agent prompts the LLM to revise the plan. Otherwise, the plan is deemed valid. In the case of failure, the *Planning Agent* refines the plan.

### » Coding Agent

Next component is the *Coding Agent*, which takes the problem description and the plan generated by the *Planning Agent* as input. The role of this agent is to translate the plan into executable code that solves the given problem. Once the code is generated, CodeSIM evaluates it using sample input/output test cases. If the code passes all sample tests, it is returned as the final solution. Otherwise, the code is handed over to the next agent for further refinement.

### » Debugging Agent

The final component, the *Debugging Agent*, receives the original problem, the plan from the *Planning Agent*, the code generated by the *Coding Agent*, and the execution (unit testing) log as input to debug the code. To identify bugs, instead of directly prompting the LLMs, we uniquely leverage the simulation once again. The LLM is instructed specifically to simulate the code on inputs where it fails to produce the expected output, allowing it to trace the execution step by step and locate the error. Once the bug is identified, the LLM modifies the code to resolve the issue.

## Results of CodeSim on Seven Benchmarks

<!-- ![Basic Results](./images/basic-results.png)

![Contest Results](./images/contest-results.png) -->

<!-- ![Open-source LLM Results](./images/opensource-llm-results.png) -->

<img src="images/basic-results.png" alt="Contest Results" style="width: 100%; display: block;margin-left: auto;margin-right: auto;">

<img src="images/contest-results.png" alt="Contest Results" style="width: 50%; display: block;margin-left: auto;margin-right: auto;">

<img src="images/opensource-llm-results.png" alt="Contest Results" style="width: 60%; display: block;margin-left: auto;margin-right: auto;">

## Running our project

1. Clone our project

```
git clone https://github.com/kagnlp/CodeGenerator && cd CodeGenerator
```

2. Create a new conda or python virtual environment and run the following command

```
pip install -r requirements.txt
```

3. Set up the .env file by seeing the example.
4. Run the following command to see the options of running this projects

```
python src/main.py --help
```

5. Finally run this project. An example is given below:

```
python src/main.py --dataset HumanEval --strategy CodeSIM --model_provider openai --model o3-mini
```

6. To run this projects with competitive datasets you need to setup the [ExecEval](https://github.com/ntunlp/ExecEval) for docker execution. Please visit this [link](https://github.com/ntunlp/ExecEval) to setup a docker container and run it using 5000 port. Change the line 50 of the file `src\evaluations\api_comm.py` for different setup.

## Citation

```
@misc{islam2025codesim,
    title={CODESIM: Multi-Agent Code Generation and Problem Solving through 
        Simulation-Driven Planning and Debugging}, 
    author={Md. Ashraful Islam and Mohammed Eunus Ali and Md Rizwan Parvez},
    year={2025},
    eprint={2502.05664},
    archivePrefix={arXiv},
    primaryClass={cs.CL},
    url={https://arxiv.org/abs/2502.05664}, 
}

@article{islam2024mapcoder,
  title={MapCoder: Multi-Agent Code Generation for Competitive Problem Solving},
  author={Islam, Md Ashraful and Ali, Mohammed Eunus and Parvez, Md Rizwan},
  journal={arXiv preprint arXiv:2405.11403},
  year={2024}
}

@misc{parvez2021RAGCodeGen,
      title={Retrieval Augmented Code Generation and Summarization}, 
      author={Md Rizwan Parvez and Wasi Uddin Ahmad and Saikat Chakraborty and Baishakhi Ray and Kai-Wei Chang},
      year={2021},
      eprint={2108.11601},
      archivePrefix={arXiv},
      primaryClass={cs.SE},
      url={https://arxiv.org/abs/2108.11601}, 
}
@misc{khan2023xcodeeval,
      title={xCodeEval: A Large Scale Multilingual Multitask Benchmark for Code Understanding, Generation, Translation and Retrieval}, 
      author={Mohammad Abdullah Matin Khan and M Saiful Bari and Xuan Long Do and Weishi Wang and Md Rizwan Parvez and Shafiq Joty},
      year={2023},
      eprint={2303.03004},
      archivePrefix={arXiv},
      primaryClass={cs.CL},
      url={https://arxiv.org/abs/2303.03004}, 
}

```<|MERGE_RESOLUTION|>--- conflicted
+++ resolved
@@ -13,14 +13,9 @@
 </p>
 
 ## News
-<<<<<<< HEAD
 
-- 📢 CodeSim got 98.8% using o3-mini. Results log can be found [here](https://huggingface.co/ashraful/CodeSIM/tree/main/results/HumanEval/CodeSIM/o3-mini).
-- 🎉 CodeSIM got accepted in NAACL 2025 Findings.
-=======
-- 📢 With o3-mini CodeSim achived a new pass@1 score of 98.8% on HumanEval and became 2'nd in [PaperwithCode LeaderBoard](https://paperswithcode.com/sota/code-generation-on-humaneval). Note that this is even without using any external debuggers!
+- 📢 With o3-mini CodeSim achieved a new pass@1 score of 98.8% on HumanEval and became 2'nd in [PaperwithCode LeaderBoard](https://paperswithcode.com/sota/code-generation-on-humaneval). Note that this is even without using any external debuggers! Results log can be found [here](https://huggingface.co/ashraful/CodeSIM/tree/main/results/HumanEval/CodeSIM/o3-mini).
 - 🎉 CodeSim got accepted in NAACL 2025 Findings.
->>>>>>> eaa5191e
 - 📢 Full results log can be found [here](https://huggingface.co/ashraful/CodeSIM/tree/main/results).
 - 📢 Added CodeSim outperforming MapCoder.
 - 🎉 MapCoder got accepted in [ACL 2024](https://aclanthology.org/2024.acl-long.269/).
